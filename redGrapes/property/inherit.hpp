/* Copyright 2019-2020 Michael Sippel
 *
 * This Source Code Form is subject to the terms of the Mozilla Public
 * License, v. 2.0. If a copy of the MPL was not distributed with this
 * file, You can obtain one at http://mozilla.org/MPL/2.0/.
 */

/**
 * @file redGrapes/property/inherit.hpp
 */

#pragma once

#include <type_traits>
#include <fmt/format.h>
#include <redGrapes/property/trait.hpp>

namespace redGrapes
{

template <
    typename T_Head,
    typename... T_Tail
>
struct TaskPropertiesInherit
    : T_Head
    , TaskPropertiesInherit< T_Tail ... >
{
    template < typename PropertiesBuilder >
    struct Builder
        : T_Head::template Builder< PropertiesBuilder >
        , TaskPropertiesInherit< T_Tail ... >::template Builder< PropertiesBuilder >
    {
        Builder( PropertiesBuilder & p )
            : T_Head::template Builder< PropertiesBuilder >{ p }
            , TaskPropertiesInherit< T_Tail ... >::template Builder< PropertiesBuilder >( p )
        {}
    };

    struct Patch
        : T_Head::Patch
        , TaskPropertiesInherit< T_Tail ... >::Patch
    {
        template < typename PatchBuilder >
        struct Builder
            : T_Head::Patch::template Builder< PatchBuilder >
            , TaskPropertiesInherit< T_Tail ... >::Patch::template Builder< PatchBuilder >
        {
            Builder( PatchBuilder & p )
                : T_Head::Patch::template Builder< PatchBuilder >{ p }
                , TaskPropertiesInherit< T_Tail ... >::Patch::template Builder< PatchBuilder >( p )
            {}
        };
    };

    void apply_patch( Patch const & patch )
    {
        T_Head::apply_patch( patch );
        TaskPropertiesInherit< T_Tail ... >::apply_patch( patch );
    }
};

struct PropEnd_t {};

template<>
struct TaskPropertiesInherit< PropEnd_t >
{
    template < typename PropertiesBuilder >
    struct Builder
    {
        Builder( PropertiesBuilder & ) {}
    };

    struct Patch
    {
        template < typename PatchBuilder >
        struct Builder
        {
            Builder( PatchBuilder & ) {}
        };        
    };

    void apply_patch( Patch const & ) {}

    friend std::ostream & operator<< ( std::ostream & out, TaskPropertiesInherit const & p )
    {
    }
};

template < typename... Policies >
struct TaskProperties
    : public TaskPropertiesInherit< Policies..., PropEnd_t >
{
    struct Builder
        : TaskPropertiesInherit< Policies..., PropEnd_t >::template Builder< Builder >
    {
        TaskProperties prop;

        Builder()
            : TaskPropertiesInherit< Policies..., PropEnd_t >::template Builder< Builder >( *this )
        {}

        Builder( TaskProperties const & prop )
            : TaskPropertiesInherit< Policies..., PropEnd_t >::template Builder< Builder >( *this )
            , prop(prop)
        {}

        Builder( Builder const & b )
            : prop( b.prop )
            , TaskPropertiesInherit< Policies..., PropEnd_t >::template Builder< Builder >( *this )
        {}

<<<<<<< HEAD
        
=======
>>>>>>> 34ac99a8
        template < typename T >
        void add( T const & obj )
        {
            trait::BuildProperties<T>::build( *this, obj );
        }

        operator TaskProperties () const
        {
            return prop;
        }
    };

    struct Patch
        : TaskPropertiesInherit< Policies..., PropEnd_t >::Patch
    {
        struct Builder
            : TaskPropertiesInherit< Policies..., PropEnd_t >::Patch::template Builder< Builder >
        {
            Patch patch;

            Builder()
                : TaskPropertiesInherit< Policies..., PropEnd_t >::Patch::template Builder< Builder >( *this )
            {}

            Builder( Builder const & b )
                : patch( b.patch )
                , TaskPropertiesInherit< Policies..., PropEnd_t >::Patch::template Builder< Builder >( *this )
            {}

            operator Patch () const
            {
                return patch;
            }
        };
    };

    void apply_patch( Patch const & patch )
    {
        TaskPropertiesInherit< Policies..., PropEnd_t >::apply_patch( patch );
    }
};

} // namespace redGrapes

template <>
struct fmt::formatter<
    redGrapes::TaskPropertiesInherit< redGrapes::PropEnd_t >
>
{
    constexpr auto parse( format_parse_context& ctx )
    {
        return ctx.begin();
    }
    
    template < typename FormatContext >
    auto format(
        redGrapes::TaskPropertiesInherit< redGrapes::PropEnd_t > const & prop,
        FormatContext & ctx
    )
    {
        return ctx.out();
    }
};

template <
    typename T_Head
>
struct fmt::formatter<
    redGrapes::TaskPropertiesInherit< T_Head, redGrapes::PropEnd_t >
>
{
    constexpr auto parse( format_parse_context& ctx )
    {
        return ctx.begin();
    }

    template < typename FormatContext >
    auto format(
        redGrapes::TaskPropertiesInherit< T_Head, redGrapes::PropEnd_t > const & prop,
        FormatContext & ctx
    )
    {
        return fmt::format_to(
                   ctx.out(),
                   "{}",
                   (T_Head const &) prop
               );
    }
};

template <
    typename T_Head,
    typename... T_Tail
>
struct fmt::formatter<
    redGrapes::TaskPropertiesInherit< T_Head, T_Tail... >
>
{
    constexpr auto parse( format_parse_context& ctx )
    {
        return ctx.begin();
    }

    template < typename FormatContext >
    auto format(
        redGrapes::TaskPropertiesInherit< T_Head, T_Tail... > const & prop,
        FormatContext & ctx
    )
    {
        return fmt::format_to(
                   ctx.out(),
                   "{}, {}",
                   (T_Head const &) prop,
                   (redGrapes::TaskPropertiesInherit< T_Tail... > const &) prop
               );
    }

};

template <
    typename... Policies
>
struct fmt::formatter<
    redGrapes::TaskProperties< Policies... >
>
{
    constexpr auto parse( format_parse_context& ctx )
    {
        return ctx.begin();
    }

    template < typename FormatContext >
    auto format(
        redGrapes::TaskProperties< Policies... > const & prop,
        FormatContext & ctx
    )
    {
        return fmt::format_to(
                   ctx.out(),
                   "{{ {} }}",
                   ( typename redGrapes::TaskPropertiesInherit< Policies..., redGrapes::PropEnd_t > const & ) prop
               );
    }
};
<|MERGE_RESOLUTION|>--- conflicted
+++ resolved
@@ -110,10 +110,6 @@
             , TaskPropertiesInherit< Policies..., PropEnd_t >::template Builder< Builder >( *this )
         {}
 
-<<<<<<< HEAD
-        
-=======
->>>>>>> 34ac99a8
         template < typename T >
         void add( T const & obj )
         {
